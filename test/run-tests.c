/* Copyright Joyent, Inc. and other Node contributors. All rights reserved.
 *
 * Permission is hereby granted, free of charge, to any person obtaining a copy
 * of this software and associated documentation files (the "Software"), to
 * deal in the Software without restriction, including without limitation the
 * rights to use, copy, modify, merge, publish, distribute, sublicense, and/or
 * sell copies of the Software, and to permit persons to whom the Software is
 * furnished to do so, subject to the following conditions:
 *
 * The above copyright notice and this permission notice shall be included in
 * all copies or substantial portions of the Software.
 *
 * THE SOFTWARE IS PROVIDED "AS IS", WITHOUT WARRANTY OF ANY KIND, EXPRESS OR
 * IMPLIED, INCLUDING BUT NOT LIMITED TO THE WARRANTIES OF MERCHANTABILITY,
 * FITNESS FOR A PARTICULAR PURPOSE AND NONINFRINGEMENT. IN NO EVENT SHALL THE
 * AUTHORS OR COPYRIGHT HOLDERS BE LIABLE FOR ANY CLAIM, DAMAGES OR OTHER
 * LIABILITY, WHETHER IN AN ACTION OF CONTRACT, TORT OR OTHERWISE, ARISING
 * FROM, OUT OF OR IN CONNECTION WITH THE SOFTWARE OR THE USE OR OTHER DEALINGS
 * IN THE SOFTWARE.
 */

#include <stdio.h>
#include <string.h>

#include "uv.h"
#include "runner.h"
#include "task.h"

/* Actual tests and helpers are defined in test-list.h */
#include "test-list.h"

/* The time in milliseconds after which a single test times out. */
#define TEST_TIMEOUT  5000

static int maybe_run_test(int argc, char **argv);


int main(int argc, char **argv) {
  platform_init(argc, argv);

  argv = uv_setup_args(argc, argv);

  switch (argc) {
  case 1: return run_tests(TEST_TIMEOUT, 0);
  case 2: return maybe_run_test(argc, argv);
  case 3: return run_test_part(argv[1], argv[2]);
  default:
    LOGF("Too many arguments.\n");
    return 1;
  }
}


static uv_pipe_t channel;
static uv_tcp_t tcp_server;
static uv_write_t conn_notify_req;
static int close_cb_called;
static int connection_accepted;

static uv_pipe_t stdin_pipe;
static uv_pipe_t stdout_pipe;
static int on_pipe_read_called;
static int after_write_called;


static void close_cb(uv_handle_t* handle) {
  close_cb_called++;
}


static void close_conn_cb(uv_handle_t* handle) {
  free(handle);
  close_cb_called++;
}


void conn_notify_write_cb(uv_write_t* req, int status) {
  uv_close((uv_handle_t*)&tcp_server, close_cb);
  uv_close((uv_handle_t*)&channel, close_cb);
}


static void ipc_on_connection(uv_stream_t* server, int status) {
  int r;
  uv_buf_t buf;
  uv_tcp_t* conn;

  if (!connection_accepted) {
    /*
     * Accept the connection and close it.  Also let the other
     * side know.
     */
    ASSERT(status == 0);
    ASSERT((uv_stream_t*)&tcp_server == server);

    conn = malloc(sizeof(*conn));
    ASSERT(conn);

    r = uv_tcp_init(server->loop, conn);
    ASSERT(r == 0);

    r = uv_accept(server, (uv_stream_t*)conn);
    ASSERT(r == 0);

    uv_close((uv_handle_t*)conn, close_conn_cb);

    buf = uv_buf_init("accepted_connection\n", 20);
    r = uv_write2(&conn_notify_req, (uv_stream_t*)&channel, &buf, 1,
      NULL, conn_notify_write_cb);
    ASSERT(r == 0);

    connection_accepted = 1;
  }
}


static int ipc_helper(int listen_after_write) {
  /*
   * This is launched from test-ipc.c. stdin is a duplex channel that we
   * over which a handle will be transmitted. In this initial version only
   * data is transfered over the channel. XXX edit this comment after handle
   * transfer is added.
   */

  uv_write_t write_req;
  int r;
  uv_buf_t buf;

  r = uv_pipe_init(uv_default_loop(), &channel, 1);
  ASSERT(r == 0);

  uv_pipe_open(&channel, 0);

<<<<<<< HEAD
  ASSERT(uv_is_readable((uv_stream_t*)&channel));
  ASSERT(uv_is_writable((uv_stream_t*)&channel));
=======
  ASSERT(uv_is_readable((uv_stream_t*) &channel));
  ASSERT(uv_is_writable((uv_stream_t*) &channel));
>>>>>>> 5d210562

  r = uv_tcp_init(uv_default_loop(), &tcp_server);
  ASSERT(r == 0);

  r = uv_tcp_bind(&tcp_server, uv_ip4_addr("0.0.0.0", TEST_PORT));
  ASSERT(r == 0);

  if (!listen_after_write) {
    r = uv_listen((uv_stream_t*)&tcp_server, 12, ipc_on_connection);
    ASSERT(r == 0);
  }

  buf = uv_buf_init("hello\n", 6);
  r = uv_write2(&write_req, (uv_stream_t*)&channel, &buf, 1,
      (uv_stream_t*)&tcp_server, NULL);
  ASSERT(r == 0);

  if (listen_after_write) {
    r = uv_listen((uv_stream_t*)&tcp_server, 12, ipc_on_connection);
    ASSERT(r == 0);
  }

  r = uv_run(uv_default_loop());
  ASSERT(r == 0);

  ASSERT(connection_accepted == 1);
  ASSERT(close_cb_called == 3);

  return 0;
}


void on_pipe_read(uv_stream_t* tcp, ssize_t nread, uv_buf_t buf) {
  ASSERT(nread > 0);
  ASSERT(memcmp("hello world\n", buf.base, nread) == 0);
  on_pipe_read_called++;

  free(buf.base);

  uv_close((uv_handle_t*)&stdin_pipe, close_cb);
  uv_close((uv_handle_t*)&stdout_pipe, close_cb);
}


static uv_buf_t on_pipe_read_alloc(uv_handle_t* handle,
    size_t suggested_size) {
  uv_buf_t buf;
  buf.base = (char*)malloc(suggested_size);
  buf.len = suggested_size;
  return buf;
}


static void after_pipe_write(uv_write_t* req, int status) {
  ASSERT(status == 0);
  after_write_called++;
}


static int stdio_over_pipes_helper() {
  /* Write several buffers to test that the write order is preserved. */
  char* buffers[] = {
    "he",
    "ll",
    "o ",
    "wo",
    "rl",
    "d",
    "\n"
  };

  uv_write_t write_req[ARRAY_SIZE(buffers)];
  uv_buf_t buf[ARRAY_SIZE(buffers)];
  int r, i;
  uv_loop_t* loop = uv_default_loop();

  ASSERT(UV_NAMED_PIPE == uv_guess_handle(0));
  ASSERT(UV_NAMED_PIPE == uv_guess_handle(1));

  r = uv_pipe_init(loop, &stdin_pipe, 0);
  ASSERT(r == 0);
  r = uv_pipe_init(loop, &stdout_pipe, 0);
  ASSERT(r == 0);

  uv_pipe_open(&stdin_pipe, 0);
  uv_pipe_open(&stdout_pipe, 1);

  /* Unref both stdio handles to make sure that all writes complete. */
  uv_unref(loop);
  uv_unref(loop);

  for (i = 0; i < ARRAY_SIZE(buffers); i++) {
    buf[i] = uv_buf_init((char*)buffers[i], strlen(buffers[i]));
  }

  for (i = 0; i < ARRAY_SIZE(buffers); i++) {
    r = uv_write(&write_req[i], (uv_stream_t*)&stdout_pipe, &buf[i], 1,
      after_pipe_write);
    ASSERT(r == 0);
  }

  uv_run(loop);

  ASSERT(after_write_called == 7);
  ASSERT(on_pipe_read_called == 0);
  ASSERT(close_cb_called == 0);

  uv_ref(loop);
  uv_ref(loop);

  r = uv_read_start((uv_stream_t*)&stdin_pipe, on_pipe_read_alloc,
    on_pipe_read);
  ASSERT(r == 0);

  uv_run(loop);

  ASSERT(after_write_called == 7);
  ASSERT(on_pipe_read_called == 1);
  ASSERT(close_cb_called == 2);

  return 0;
}


static int maybe_run_test(int argc, char **argv) {
  if (strcmp(argv[1], "--list") == 0) {
    print_tests(stdout);
    return 0;
  }

  if (strcmp(argv[1], "ipc_helper_listen_before_write") == 0) {
    return ipc_helper(0);
  }

  if (strcmp(argv[1], "ipc_helper_listen_after_write") == 0) {
    return ipc_helper(1);
  }

  if (strcmp(argv[1], "stdio_over_pipes_helper") == 0) {
    return stdio_over_pipes_helper();
  }

  if (strcmp(argv[1], "spawn_helper1") == 0) {
    return 1;
  }

  if (strcmp(argv[1], "spawn_helper2") == 0) {
    printf("hello world\n");
    return 1;
  }

  if (strcmp(argv[1], "spawn_helper3") == 0) {
    char buffer[256];
    fgets(buffer, sizeof(buffer) - 1, stdin);
    buffer[sizeof(buffer) - 1] = '\0';
    fputs(buffer, stdout);
    return 1;
  }

  if (strcmp(argv[1], "spawn_helper4") == 0) {
    /* Never surrender, never return! */
    while (1) uv_sleep(10000);
  }

  return run_test(argv[1], TEST_TIMEOUT, 0);
}<|MERGE_RESOLUTION|>--- conflicted
+++ resolved
@@ -131,13 +131,8 @@
 
   uv_pipe_open(&channel, 0);
 
-<<<<<<< HEAD
-  ASSERT(uv_is_readable((uv_stream_t*)&channel));
-  ASSERT(uv_is_writable((uv_stream_t*)&channel));
-=======
   ASSERT(uv_is_readable((uv_stream_t*) &channel));
   ASSERT(uv_is_writable((uv_stream_t*) &channel));
->>>>>>> 5d210562
 
   r = uv_tcp_init(uv_default_loop(), &tcp_server);
   ASSERT(r == 0);
